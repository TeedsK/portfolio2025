--- conflicted
+++ resolved
@@ -66,15 +66,12 @@
         ocrDisplayLines,
         setOcrDisplayLines,
         ocrPredictedText,
-<<<<<<< HEAD
         currentActivations,
         currentSoftmaxProbs,
         currentCharVisData,
         networkGraphColor,
     } = useOcrProcessing({ imageRef: imageRef as unknown as React.RefObject<HTMLImageElement> });
-=======
-    } = useOcrProcessing({ imageRef });
->>>>>>> ab65d9d3
+
     const ocrDisplayLinesRefs = useRef<Map<string, HTMLDivElement | null>>(new Map());
     const statusTextRef = useStatusText(currentAppPhase);
     const mediaContainerRef = useRef<HTMLDivElement>(null);
@@ -137,57 +134,6 @@
         setShouldStartOcr(true);
     };
 
-<<<<<<< HEAD
-=======
-    const handleImageClick = useCallback(async () => {
-        if (isVideoPlaying || !imageDimensions) return;
-        if (isProcessingOCR || !tfReady || isLoadingModel || !imageRef.current?.complete) {
-            warn('Not ready for OCR processing.', { isProcessingOCR, tfReady, isLoadingModel, imgComplete: !!imageRef.current?.complete });
-            return;
-        }
-
-        setCurrentAppPhase(1);
-        setShowMediaElement(true);
-        resetTypoData();
-        setShowMediaElement(true);
-        setInteractiveOcrParts([]);
-        setBackendCorrectedSentence('');
-        setIsShowingTypoHighlights(false);
-        ocrDisplayLinesRefs.current.clear();
-
-
-        const rawText = await startOcr(imageDimensions!);
-
-        if (mediaContainerRef.current) {
-            gsap.to(mediaContainerRef.current, {
-                opacity: 0,
-                duration: 0.5,
-                onComplete: () => {
-                    setShowMediaElement(false);
-                    setCurrentAppPhase(2);
-                    if (rawText.trim().length > 0) {
-                        handleTypoCorrectionAPI(rawText).catch(() => {});
-                    }
-                }
-            });
-        } else {
-            setShowMediaElement(false);
-            setCurrentAppPhase(2);
-            if (rawText.trim().length > 0) {
-                await handleTypoCorrectionAPI(rawText);
-            }
-        }
-    }, [imageDimensions, isVideoPlaying, isProcessingOCR, tfReady, isLoadingModel, startOcr, handleTypoCorrectionAPI]);
-
-    useEffect(() => { // Auto-trigger OCR
-        if (shouldStartOcr && !isVideoPlaying && imageDimensions && imageRef.current?.complete && imageRef.current.naturalWidth > 0) {
-            log('Auto-starting OCR process.');
-            handleImageClick();
-            setShouldStartOcr(false);
-        }
-    }, [shouldStartOcr, isVideoPlaying, imageDimensions, handleImageClick]);
-    
->>>>>>> ab65d9d3
     const handleTypoCorrectionAPI = useCallback(async (textToCorrect: string) => { /* MODIFIED to build parts correctly */
         if (!textToCorrect.trim()) { return; }
         log('Sending to typo correction API:', textToCorrect);
@@ -276,7 +222,6 @@
             setBackendCorrectedSentence(textToCorrect);
             setIsShowingTypoHighlights(true); // Still show text, but unhighlighted
         }
-<<<<<<< HEAD
         finally { setIsTypoCheckingAPILoading(false); setCurrentAppPhase(2); }
     }, [ocrDisplayLines, setOcrDisplayLines]);
 
@@ -328,10 +273,6 @@
         }
     }, [shouldStartOcr, isVideoPlaying, imageDimensions, handleImageClick]);
     
-=======
-        finally { setIsTypoCheckingAPILoading(false); setCurrentAppPhase(2); } 
-    }, [ocrDisplayLines, setOcrDisplayLines]);
->>>>>>> ab65d9d3
 
     useEffect(() => { // GSAP Animation for Typo Highlighting (on existing text parts)
         if (isShowingTypoHighlights && ocrDisplayLines.some(line => line.parts.length > 0)) {
