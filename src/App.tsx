// src/App.tsx
import * as tf from '@tensorflow/tfjs';

import React, { useState, useEffect, useRef } from 'react';
import { Switch, Space, Alert, Spin, Popover, Tag } from 'antd';
import './App.css';
import { log, warn, error } from './utils/logger';
<<<<<<< HEAD
import OcrOverlay from "./components/OcrOverlay";
import { findCharacterBoxes } from './ml/processing/segmentation';
import { preprocessCharacterTensor } from './ml/processing/preprocess';
=======
import useTfModel from './hooks/useTfModel';
import useOcrProcessing from './hooks/useOcrProcessing';
>>>>>>> 30d5f586
import {
    ActivationDataValue,
    ActivationData,
    ModelWeights,
    BoundingBoxData,
    ProcessableLine,
    DisplayTextPart,
    OcrDisplayLine,
    TypoCorrectionResponse,
    TokenTypoDetail
} from './types';
import { ActivationMapViz } from './components/visualizations/ActivationMapViz';
import { SoftmaxProbViz } from './components/visualizations/SoftmaxProbViz';
import { WeightViz } from './components/visualizations/WeightViz';
import { ConvolutionFiltersViz } from './components/visualizations/ConvolutionFiltersViz';
import { NetworkGraphViz } from './components/visualizations/NetworkGraphViz';
import { useTfModel } from './hooks/useTfModel';
import gsap from 'gsap';
import useStatusText, { STATUS_TEXTS } from "./hooks/useStatusText";
import { useTypoCorrection } from './hooks/useTypoCorrection';

// --- Constants ---
const EMNIST_MODEL_URL = 'https://cdn.jsdelivr.net/gh/mbotsu/emnist-letters@master/models/model_fp32/model.json';
const EMNIST_CHARS = 'abcdefghijklmnopqrstuvwxyz'.split('');
const PROCESSING_DELAY_MS = 80;

const ACTIVATION_LAYER_NAMES = ['conv2d', 'max_pooling2d', 'conv2d_1', 'max_pooling2d_1', 'conv2d_2', 'max_pooling2d_2', 'flatten', 'dense', 'dense_1'];
const CONV_LAYER_WEIGHT_NAMES = ['conv2d', 'conv2d_1', 'conv2d_2'];
const FINAL_LAYER_NAME = 'dense_1';
const ANIMATION_COLOR_PALETTE = ['#456cff', '#34D399', '#F59E0B', '#EC4899', '#8B5CF6'];

<<<<<<< HEAD
interface OcrDisplayLinePart {
    id: string;
    text: string;
    isWhitespace: boolean;
    isFlagged?: boolean;
    ref: React.RefObject<HTMLSpanElement>; // Ensure ref is always created and typed
}
interface OcrDisplayLine {
    id: string;
    textDuringOcr: string;
    parts: OcrDisplayLinePart[];
    y: number;
}

const OCR_OVERLAY_FONT_SIZE = 30;

const getTagColorForProbability = (probability: number): string => {
    const percent = probability * 100;
    if (percent > 80) return "green";
    if (percent > 60) return "gold";
    if (percent > 40) return "orange";
    if (percent > 20) return "volcano";
    if (percent > 0) return "red";
    return "default";
};

const STATUS_TEXTS = [
    "Writing text...",
    "Predicting handwriting...",
    "Checking typos..."
];
=======
import {
    EMNIST_MODEL_URL,
    EMNIST_CHARS,
    PROCESSING_DELAY_MS,
    TYPO_ANIMATION_DELAY_MS,
    ACTIVATION_LAYER_NAMES,
    CONV_LAYER_WEIGHT_NAMES,
    FINAL_LAYER_NAME,
    TYPO_API_URL,
    ANIMATION_COLOR_PALETTE,
    OCR_OVERLAY_FONT_SIZE,
    OCR_OVERLAY_TEXT_COLOR_NORMAL,
    OCR_OVERLAY_BACKGROUND_COLOR_DURING_OCR,
    STATUS_TEXTS,
    getTagColorForProbability,
} from './constants';
>>>>>>> 30d5f586

function App() {
    const [currentActivations, setCurrentActivations] = useState<ActivationData | null>(null);
    const [currentSoftmaxProbs, setCurrentSoftmaxProbs] = useState<number[] | null>(null);
    const [currentCharVisData, setCurrentCharVisData] = useState<ImageData | null>(null);
    const [networkGraphColor, setNetworkGraphColor] = useState<string>(ANIMATION_COLOR_PALETTE[0]);
    const [ocrPredictedText, setOcrPredictedText] = useState<string>('');
    const [isProcessingOCR, setIsProcessingOCR] = useState<boolean>(false);

    const [errorState, setErrorState] = useState<string | null>(null);
    const [imageDimensions, setImageDimensions] = useState<{ width: number; height: number } | null>(null);
    const [showConvFilters, setShowConvFilters] = useState<boolean>(false);
    const [showWeights, setShowWeights] = useState<boolean>(false);
    const [showActivations, setShowActivations] = useState<boolean>(false);
    const [showSoftmax, setShowSoftmax] = useState<boolean>(false);
    const [showNetworkGraph, setShowNetworkGraph] = useState<boolean>(true);
    const [isVideoPlaying, setIsVideoPlaying] = useState<boolean>(true);
    const [shouldStartOcr, setShouldStartOcr] = useState<boolean>(false);
    const [isShowingTypoHighlights, setIsShowingTypoHighlights] = useState<boolean>(false);
    const [currentAppPhase, setCurrentAppPhase] = useState<number>(0);
    const [showMediaElement, setShowMediaElement] = useState<boolean>(true);

    const imageRef = useRef<HTMLImageElement>(null);
    const videoRef = useRef<HTMLVideoElement>(null);
    const ocrDisplayLinesRefs = useRef<Map<string, HTMLDivElement | null>>(new Map());
    const statusTextRef = useStatusText(currentAppPhase);
    const mediaContainerRef = useRef<HTMLDivElement>(null);

    const {
        model,
        visModel,
        weights: modelWeights,
        isLoading: isLoadingModel,
        tfReady,
        error: modelLoadError,
    } = useTfModel(EMNIST_MODEL_URL, ACTIVATION_LAYER_NAMES, CONV_LAYER_WEIGHT_NAMES);

    useEffect(() => {
        if (modelLoadError) {
            setErrorState(modelLoadError);
        }
    }, [modelLoadError]);

    useEffect(() => { /* ... Image Dimension Loading ... */
        const imgElement = imageRef.current;
        if (imgElement && !isVideoPlaying) {
            const handleLoad = () => {
                if (imgElement.offsetWidth > 0 && imgElement.offsetHeight > 0) {
                    setImageDimensions({ width: imgElement.offsetWidth, height: imgElement.offsetHeight });
                    log(`Image dimensions set: ${imgElement.offsetWidth}x${imgElement.offsetHeight}`);
                } else {
                    log('Image loaded but rendered dimensions are 0.');
                }
            };
            const handleErrorLoad = () => {
                error('Failed to load image source:', imgElement.src);
                setErrorState(`Failed to load image: ${imgElement.src}`);
            };

            if (imgElement.complete && imgElement.naturalWidth > 0) {
                if (imgElement.offsetWidth > 0 && imgElement.offsetHeight > 0) {
                     setImageDimensions({ width: imgElement.offsetWidth, height: imgElement.offsetHeight });
                     log(`Image dimensions set (pre-loaded): ${imgElement.offsetWidth}x${imgElement.offsetHeight}`);
                } else {
                    log('Image pre-loaded but offset dimensions are 0. Attaching load listener.');
                    imgElement.addEventListener('load', handleLoad);
                }
            } else {
                imgElement.addEventListener('load', handleLoad);
                imgElement.addEventListener('error', handleErrorLoad);
            }
            return () => {
                if(imgElement){ 
                    imgElement.removeEventListener('load', handleLoad);
                    imgElement.removeEventListener('error', handleErrorLoad);
                }
            };
        }


    }, [isVideoPlaying]);
    const handleVideoEnd = () => {
        log('Video ended. Switching to image and queueing OCR.');
        setIsVideoPlaying(false);
        setCurrentAppPhase(1);
        setShouldStartOcr(true);
    };

    useEffect(() => { // Auto-trigger OCR
        if (shouldStartOcr && !isVideoPlaying && imageDimensions && imageRef.current?.complete && imageRef.current.naturalWidth > 0) {
            log('Auto-starting OCR process.');
            handleImageClick();
            setShouldStartOcr(false);
        }
    }, [shouldStartOcr, isVideoPlaying, imageDimensions, handleImageClick]);

    const handleImageClick = async () => {
        if (isVideoPlaying || !imageDimensions) return;
        if (isProcessingOCR || !tfReady || isLoadingModel || !imageRef.current?.complete) {
            warn('Not ready for OCR processing.', { isProcessingOCR, tfReady, isLoadingModel, imgComplete: !!imageRef.current?.complete });
            return;
        }

        setCurrentAppPhase(1);
        setIsProcessingOCR(true);
        setShowMediaElement(true);
        setOcrPredictedText('');
        resetTypoData();
        setProcessableLines([]); 
        setActiveItemIndex(null); 
        setOcrDisplayLines([]);
        setShowMediaElement(true);
        setInteractiveOcrParts([]);
        setBackendCorrectedSentence('');
        setIsShowingTypoHighlights(false);
        ocrDisplayLinesRefs.current.clear();


        const rawText = await startOcr(imageDimensions);

        if (mediaContainerRef.current) {
            gsap.to(mediaContainerRef.current, {
                opacity: 0,
                duration: 0.5,
                onComplete: async () => {
                    setShowMediaElement(false);
                    setCurrentAppPhase(2);
                    if (rawText.trim().length > 0) {
                        await handleTypoCorrectionAPI(rawText);
                    }
                }
            });
        } else {
            setShowMediaElement(false);
            setCurrentAppPhase(2);
            if (rawText.trim().length > 0) {
                await handleTypoCorrectionAPI(rawText);
            }
        }
    };
    
    const handleTypoCorrectionAPI = async (textToCorrect: string) => { /* MODIFIED to build parts correctly */
        if (!textToCorrect.trim()) { return; }
        log('Sending to typo correction API:', textToCorrect);
        setIsTypoCheckingAPILoading(true);
        setErrorState(null); setInteractiveOcrParts([]); setBackendCorrectedSentence('');

        try {
            const response = await fetch(TYPO_API_URL, { method: 'POST', headers: { 'Content-Type': 'application/json' }, body: JSON.stringify({ sentence: textToCorrect, top_k: 3 }), });
            if (!response.ok) { const errData = await response.json().catch(() => ({ message: "Unknown API error" })); throw new Error(`API Error (${response.status}): ${errData.error || errData.message}`);}
            const result = await response.json() as TypoCorrectionResponse;
            log('Typo API response:', result);
            setBackendCorrectedSentence(result.corrected_sentence);

            // For Popovers (using result.original_sentence for token alignment)
            const popoverInteractiveParts: DisplayTextPart[] = [];
            const originalWordsAndSpacesForPopover = result.original_sentence.split(/(\s+)/);
            let currentTokenDetailSearchIndex = 0; 
            originalWordsAndSpacesForPopover.forEach(part => {
                if (part.match(/^\s+$/) || part === '') { popoverInteractiveParts.push({ text: part, isWhitespace: true, isFlagged: false }); }
                else {
                    let detail: TokenTypoDetail | undefined;
                    // Ensure we find the correct token, even if words repeat, by searching from last found index
                    for(let i = currentTokenDetailSearchIndex; i < result.token_details.length; i++) {
                        if (result.token_details[i].token === part) { 
                            detail = result.token_details[i]; 
                            currentTokenDetailSearchIndex = i + 1; // Next search starts after this one
                            break; 
                        }
                    }
                    if (detail) { popoverInteractiveParts.push({ text: part, isWhitespace: false, isFlagged: detail.pred_tag !== 'KEEP', originalToken: part, predictions: detail.top_probs, predictedTag: detail.pred_tag, });}
                    else { warn(`Popover: Word "${part}" not found or already matched in token_details.`); popoverInteractiveParts.push({ text: part, isWhitespace: false, isFlagged: false }); }
                }
            });
            setInteractiveOcrParts(popoverInteractiveParts);


            // --- Transform ocrDisplayLines to use parts for highlighting ---
            // Use the existing ocrDisplayLines (which have correct Y positions and IDs)
            // and populate their 'parts' array based on the typo API result.
            const linesFromApiSentence = result.original_sentence.split('\n');
            let globalTokenIndex = 0; // To iterate through result.token_details sequentially

            const updatedOcrDisplayLines = ocrDisplayLines.map((existingLine, lineIdx) => {
                const lineTextFromApi = linesFromApiSentence[lineIdx] || ""; // Text for this line from API
                const newParts: DisplayTextPart[] = [];
                let partIdCounter = 0;

                // Split the line text by words and spaces to create parts
                const wordsAndSpacesOnLine = lineTextFromApi.split(/(\s+)/).filter(p => p.length > 0);

                wordsAndSpacesOnLine.forEach(textSegment => {
                    const partId = `${existingLine.id}-part-${partIdCounter++}`;
                    if (textSegment.match(/^\s+$/)) { // It's whitespace
                        newParts.push({ id: partId, text: textSegment, isWhitespace: true, ref: React.createRef() });
                    } else { // It's a word
                        let isFlagged = false;
                        // Match this word with the token_details from the API
                        // This assumes token_details are in order of appearance in original_sentence
                        if (globalTokenIndex < result.token_details.length && result.token_details[globalTokenIndex].token === textSegment) {
                            isFlagged = result.token_details[globalTokenIndex].pred_tag !== 'KEEP';
                            globalTokenIndex++;
                        } else {
                            // Fallback or warning if alignment is off
                            warn(`Highlighting token mismatch: OCR'd word "${textSegment}" vs API token "${result.token_details[globalTokenIndex]?.token}" on line ${lineIdx}. Defaulting to not flagged.`);
                            // Try a more resilient find for popover data as a backup for flagging status
                            const popoverMatch = popoverInteractiveParts.find(pip => pip.text === textSegment && !pip.isWhitespace);
                            if (popoverMatch) isFlagged = popoverMatch.isFlagged;
                        }
                        newParts.push({ id: partId, text: textSegment, isWhitespace: false, isFlagged, ref: React.createRef() });
                    }
                });
                return { ...existingLine, parts: newParts, textDuringOcr: lineTextFromApi /* Update to match API */ };
            });

            setOcrDisplayLines(updatedOcrDisplayLines);
            setIsShowingTypoHighlights(true);

        } catch (errApi) { 
            error('Typo correction API call failed:', errApi); 
            setErrorState(`Typo API Error: ${errApi instanceof Error ? errApi.message : String(errApi)}`); 
            // Fallback to simple parts if API fails, no highlighting info
            setOcrDisplayLines(prevLines => prevLines.map(line => ({
                ...line,
                parts: line.textDuringOcr.split(/(\s+)/).filter(p=>p.length>0).map((p,idx) => ({id: `${line.id}-part-${idx}`, text: p, isWhitespace: p.match(/^\s+$/) !== null, isFlagged: false, ref: React.createRef() }))
            })));
            setBackendCorrectedSentence(textToCorrect); 
            setIsShowingTypoHighlights(true); // Still show text, but unhighlighted
        }
        finally { setIsTypoCheckingAPILoading(false); setCurrentAppPhase(2); } 
    };
<<<<<<< HEAD
    const renderPopoverContent = (tokenDetail: DisplayTextPart) => { /* ... unchanged ... */ };
    const getStepStatus = (stepIndex: number): "finish" | "process" | "wait" | "error" => {
        if (errorState && currentAppPhase === stepIndex && (
            (stepIndex === 0 && !isVideoPlaying) ||
            (stepIndex === 1 && !isProcessingOCR && !tfReady) ||
            (stepIndex === 1 && !isProcessingOCR && tfReady && !ocrPredictedText && !errorState) ||
            (stepIndex === 2 && !isTypoCheckingAPILoading && !backendCorrectedSentence && !errorState && ocrPredictedText.length > 0)
        )) return "error";

        if (stepIndex < currentAppPhase) return "finish";
        if (stepIndex === currentAppPhase) {
            if (stepIndex === 0 && isVideoPlaying) return "process";
            if (stepIndex === 0 && !isVideoPlaying && !shouldStartOcr) return "finish"; 
            if (stepIndex === 1 && isProcessingOCR) return "process";
            if (stepIndex === 1 && !isProcessingOCR && ocrPredictedText && !showMediaElement) return "finish"; 
            if (stepIndex === 2 && isTypoCheckingAPILoading) return "process";
            if (stepIndex === 2 && !isTypoCheckingAPILoading && (backendCorrectedSentence || (ocrPredictedText && interactiveOcrParts.length === 0 && !errorState && isShowingTypoHighlights) )) return "finish"; 
            return "process";
        }
        return "wait";
=======

    useEffect(() => { // GSAP Animation for Typo Highlighting (on existing text parts)
        if (isShowingTypoHighlights && ocrDisplayLines.some(line => line.parts.length > 0)) {
            const wordSpansToAnimate: HTMLElement[] = [];
            ocrDisplayLines.forEach(line => {
                line.parts.forEach(part => {
                    if (!part.isWhitespace && part.ref?.current) {
                        wordSpansToAnimate.push(part.ref.current);
                    }
                });
            });

            if (wordSpansToAnimate.length > 0) {
                // Ensure spans are visible with their base color before animating color
                gsap.set(wordSpansToAnimate, { 
                    opacity: 1, // They should already be visible
                    color: OCR_OVERLAY_TEXT_COLOR_NORMAL, 
                });

                const tl = gsap.timeline();
                wordSpansToAnimate.forEach((span) => {
                    const isIncorrect = span.classList.contains('typo-incorrect');
                    tl.to(span, { 
                        color: isIncorrect ? '#dc3545' : '#28a745', // Red for typo, Green for correct
                        duration: 0.3,
                        ease: 'power1.inOut'
                    }, `-=${0.3 - (TYPO_ANIMATION_DELAY_MS / 1000)}`); // Staggered color change
                });
            }
        }
    }, [isShowingTypoHighlights, ocrDisplayLines]);


    const renderPopoverContent = (tokenDetail: DisplayTextPart) => {
        if (!tokenDetail.predictions) return null;
        return (
            <div>
                {Object.entries(tokenDetail.predictions)
                    .sort(([, a], [, b]) => (b as number) - (a as number))
                    .slice(0, 3)
                    .map(([tag, prob]) => (
                        <div key={tag}>{`${tag}: ${(prob * 100).toFixed(0)}%`}</div>
                    ))}
            </div>
        );
>>>>>>> 30d5f586
    };
    
    const renderStepExtraInfo = () => {
        switch (currentAppPhase) { 
            case 0: 
                 if(isVideoPlaying) return <p>Hello and welcome! The process will begin shortly as the text is "written".</p>;
                 return <p>Text writing animation finished. Preparing for OCR...</p>;
            case 1:
                return (
                    <div className="network-graph-container">
                        {showNetworkGraph && showMediaElement && (
                            <NetworkGraphViz
                                activations={currentActivations}
                                softmaxProbabilities={currentSoftmaxProbs}
                                currentCharImageData={currentCharVisData}
                                animationBaseColor={networkGraphColor}
                                flattenLayerName="flatten"
                                hiddenDenseLayerName="dense"
                                outputLayerName={FINAL_LAYER_NAME}
                            />
                        )}
                        {(!showNetworkGraph || !showMediaElement) && <p>Neural network visualization appears here during OCR if enabled.</p>} 
                        {(isProcessingOCR) && <div style={{width:'100%', textAlign:'center', marginTop:'10px'}}><Spin tip="Analyzing characters..."/></div>}
                         {!showMediaElement && ocrDisplayLines.length > 0 && <p style={{textAlign:'center', color: '#555'}}>Handwriting analysis complete. Moving to typo check.</p>}
                    </div>
                );
            case 2: {
                const typosToShow = interactiveOcrParts.filter(p => p.isFlagged && !p.isWhitespace && p.originalToken);
                if (isTypoCheckingAPILoading) return <div style={{width:'100%', textAlign:'center'}}><Spin tip="Fetching typo details..." /></div>;
                if (typosToShow.length === 0 && !isTypoCheckingAPILoading) return <p>No typos found by the checker, or correction process complete!</p>;

                const typoRows: DisplayTextPart[][] = [];
                for (let i = 0; i < typosToShow.length; i += 8) {
                    typoRows.push(typosToShow.slice(i, i + 8));
                }

                return (
                    <div className="typo-analysis-container">
                        <h4>Typo Analysis Results:</h4>
                        {typoRows.map((row, rowIndex) => (
                            <div key={`typo-row-${rowIndex}`} className="typo-details-row-wrapper">
                                {row.map((typo) => (
                                    <div key={typo.originalToken! + (typo.predictedTag || Math.random())} className="typo-detail-item-wrapper">
                                        <div className="typo-detail-text-row">
                                            <span className="typo-original-text">{typo.originalToken}</span>
                                            <span className="typo-arrow">➔</span>
                                            <span className="typo-fixed-text">
                                                {typo.predictedTag?.startsWith("REPLACE_") 
                                                    ? typo.predictedTag.substring("REPLACE_".length) 
                                                    : typo.predictedTag === "DELETE" 
                                                        ? <>[DELETE]</> 
                                                        : typo.originalToken } 
                                            </span>
                                        </div>
                                        {typo.predictions && (
                                            <div className="typo-prediction-tags">
                                                {Object.entries(typo.predictions)
                                                    .sort(([,a],[,b]) => (b as number)-(a as number)) 
                                                    .slice(0,3) 
                                                    .map(([tag, prob]) => {
                                                        const tagText = tag.startsWith("REPLACE_") ? tag.substring("REPLACE_".length) : tag;
                                                        const color = getTagColorForProbability(prob as number); 
                                                        return <Tag color={color} key={tag}>{tagText} ({(prob as number *100).toFixed(0)}%)</Tag>
                                                    })
                                                }
                                            </div>
                                        )}
                                    </div>
                                ))}
                            </div>
                        ))}
                    </div>
                );
            }
            default: return null;
        }
    };


    return (
        <div className="app-container">
            <h1>Theo Kremer</h1> {/* MODIFIED Header */}

            <div className="media-wrapper"> {/* New wrapper for media and status text */}
                <div ref={mediaContainerRef} className={`media-container ${!showMediaElement ? 'hidden-media' : ''}`}>
                    {isVideoPlaying ? (
                        <video ref={videoRef} src="/text_writing.mp4" autoPlay muted onEnded={handleVideoEnd} playsInline > Your browser does not support the video tag. </video>
                    ) : (
                        // Image is primarily for structure; opacity is controlled by showMediaElement via CSS
                        <img ref={imageRef} src="/text_screenshot.png" alt="Text input for OCR" style={{cursor: 'default' }} crossOrigin="anonymous" />
                    )}
                </div>
                {/* OCR Overlay Text & Highlights - This is now always "active" after video, its content changes */}
                {!isVideoPlaying && imageDimensions && (
<<<<<<< HEAD
                    <OcrOverlay
                        lines={ocrDisplayLines}
                        isShowingHighlights={isShowingTypoHighlights}
                        lineRefs={ocrDisplayLinesRefs}
                        activeBoxInfo={{
                            activeItemIndex,
                            processableLines,
                            imageDimensions,
                            imageRef,
                            showMediaElement,
                            mediaOffset: mediaContainerRef.current ? { top: mediaContainerRef.current.offsetTop, left: mediaContainerRef.current.offsetLeft } : null
                        }}
                    />
=======
                    <div className="overlay-container" style={{ 
                        position: 'absolute', 
                        top: mediaContainerRef.current ? `${mediaContainerRef.current.offsetTop + 4}px` : '0px', // +4 for padding
                        left: mediaContainerRef.current ? `${mediaContainerRef.current.offsetLeft + 4}px` : '0px', // +4 for padding
                        width: imageDimensions.width - 8 + 'px', // Adjust for padding
                        height: imageDimensions.height - 8 + 'px', // Adjust for padding
                        pointerEvents: 'none',
                        overflow: 'hidden' // Ensure text doesn't overflow original media box
                    }}>
                        {activeItemIndex && showMediaElement && processableLines[activeItemIndex.line] && processableLines[activeItemIndex.line][activeItemIndex.item] && (() => { /* ... active box during OCR ... */
                            const item = processableLines[activeItemIndex.line][activeItemIndex.item];
                            if (item === null) return null;
                            const box = item as BoundingBoxData;
                            const scaleX = imageDimensions.width / (imageRef.current?.naturalWidth ?? 1);
                            const scaleY = imageDimensions.height / (imageRef.current?.naturalHeight ?? 1);
                            const [x, y, w, h] = box;
                            return (<div style={{ position: 'absolute', left: `${x * scaleX}px`, top: `${y * scaleY}px`, width: `${w * scaleX}px`, height: `${h * scaleY}px`, border: '2px solid rgba(255, 0, 0, 0.7)', backgroundColor: 'rgba(255, 0, 0, 0.1)', boxSizing: 'border-box' }} />);
                            })()}
                        
                        {ocrDisplayLines.map((line) => ( 
                            <div
                                key={line.id}
                                ref={el => { ocrDisplayLinesRefs.current.set(line.id, el); }}
                                className="ocr-overlay-line" 
                                style={{ 
                                    top: `${line.y}px`, 
                                    left: '0px', 
                                    fontSize: `${OCR_OVERLAY_FONT_SIZE}px`,
                                    // Background is transparent if highlights are showing, or default during OCR
                                    backgroundColor: isShowingTypoHighlights ? 'transparent' : OCR_OVERLAY_BACKGROUND_COLOR_DURING_OCR,
                                }}
                            >
                                {(isShowingTypoHighlights && line.parts.length > 0)
                                    ? line.parts.map(part => (
                                        part.isWhitespace ? (
                                            <span key={part.id} style={{whiteSpace: 'pre'}}>{part.text}</span>
                                        ) : (
                                            <span
                                                key={part.id}
                                                ref={part.ref} 
                                                className={`typo-highlight-word ${part.isFlagged ? 'typo-incorrect' : 'typo-correct'}`}
                                                style={{ color: OCR_OVERLAY_TEXT_COLOR_NORMAL }}
                                            >
                                                {part.text}
                                            </span>
                                        )
                                    ))
                                    : <span style={{color: OCR_OVERLAY_TEXT_COLOR_NORMAL}}>{line.textDuringOcr}</span>
                                }
                            </div>
                        ))}
                    </div>
>>>>>>> 30d5f586
                )}
                 {/* Animated Status Text */}
                <div className="status-text-container">
                    <span ref={statusTextRef} className="status-text-animator">{STATUS_TEXTS[currentAppPhase]}</span>
                </div>
            </div>


            <div className="steps-extra-info-container"> {/* MOVED below media-wrapper */}
                {renderStepExtraInfo()}
            </div>

            <Alert.ErrorBoundary>
                {/* ... Alerts ... */}
                {!tfReady && !errorState && !isLoadingModel && <Alert message="Initializing TensorFlow.js..." type="info" showIcon />}
                {isLoadingModel && tfReady && (<Alert message={<span>Loading EMNIST Model... <Spin size="small" /></span>} type="info" showIcon />)}
                {errorState && (<Alert message={errorState} type="error" showIcon closable onClose={() => setErrorState(null)} />)}
                
                {/* ... Controls, Output Boxes, Other Visualizations ... */}
                 {!isVideoPlaying && (currentAppPhase < 2 || (currentAppPhase ===2 && !isTypoCheckingAPILoading && !isShowingTypoHighlights)) && (
                     <Space direction="horizontal" size="middle" className="controls" wrap style={{ marginTop: '20px'}}>
                        <Switch title="Toggle Convolutional Filters Visualization" checkedChildren="Conv Filters" unCheckedChildren="Conv Filters" checked={showConvFilters} onChange={setShowConvFilters} disabled={isLoadingModel || isProcessingOCR || isTypoCheckingAPILoading } /> 
                        <Switch title="Toggle Weights Visualization" checkedChildren="Weights" unCheckedChildren="Weights" checked={showWeights} onChange={setShowWeights} disabled={isLoadingModel || isProcessingOCR || isTypoCheckingAPILoading } />
                        <Switch title="Toggle Activations Visualization" checkedChildren="Activations" unCheckedChildren="Activations" checked={showActivations} onChange={setShowActivations} disabled={isLoadingModel || isProcessingOCR || isTypoCheckingAPILoading } />
                        <Switch title="Toggle Softmax Output Visualization" checkedChildren="Softmax" unCheckedChildren="Softmax" checked={showSoftmax} onChange={setShowSoftmax} disabled={isLoadingModel || isProcessingOCR || isTypoCheckingAPILoading } />
                        <Switch title="Toggle Full Network Graph Visualization" checkedChildren="Network Graph" unCheckedChildren="Network Graph" checked={showNetworkGraph} onChange={setShowNetworkGraph} disabled={isLoadingModel || isProcessingOCR || isTypoCheckingAPILoading } />
                    </Space>
                )}

                 <div className="output-container" style={{ marginTop: '20px', width: '100%', display: 'flex', flexDirection: 'column', gap: '15px', opacity: isVideoPlaying ? 0.3 : 1 }}>
                    <div>
                        <h3>Detailed OCR Output (with Popovers for suggestions):</h3>
                        <div className="output-text-box" style={{ whiteSpace: 'pre-wrap', border: '1px solid #ddd', padding: '10px', minHeight: '50px', background: '#f9f9f9', lineHeight: '1.8' }}>
                            {(currentAppPhase === 1 && isProcessingOCR && !ocrPredictedText) ? <Spin tip="OCR in progress..." /> : null}
                            {(currentAppPhase >= 1 && !isProcessingOCR && interactiveOcrParts.length === 0 && ocrPredictedText ) ? ocrPredictedText : null}
                            {interactiveOcrParts.map((part, index) => 
                                part.isFlagged && !part.isWhitespace && part.originalToken ? ( 
                                    <Popover key={`${part.text}-${index}-pop`} content={renderPopoverContent(part)} title="Correction Details" trigger="hover">
                                        <span style={{ textDecoration: part.predictedTag === 'DELETE' ? 'line-through' : 'none', backgroundColor: '#fff2b2', padding: '0 2px', borderRadius: '3px', cursor: 'pointer' }}>
                                            {part.text}
                                        </span>
                                    </Popover>
                                ) : ( <span key={`${part.text}-${index}-pop`}>{part.text}</span> )
                            )}
                             {currentAppPhase < 1 && isVideoPlaying && "Waiting for video..."}
                             {currentAppPhase === 1 && !isProcessingOCR && !ocrPredictedText && !isProcessingOCR && "OCR starting soon..."}
                        </div>
                    </div>

                    <div>
                        <h3>Final Corrected Text (from Backend):</h3>
                        <div className="output-text-box" style={{ whiteSpace: 'pre-wrap', border: '1px solid #ddd', padding: '10px', minHeight: '50px', background: '#e6ffed' }}>
                            {(currentAppPhase ===2 && isTypoCheckingAPILoading && !backendCorrectedSentence) ? <Spin tip="Correcting..." /> : null}
                            {backendCorrectedSentence || ((currentAppPhase >=2 && !isTypoCheckingAPILoading && interactiveOcrParts.length === 0 && ocrPredictedText ) ? "Awaiting correction or no corrections needed." : "")}
                             {currentAppPhase < 2 && !backendCorrectedSentence && "Pending typo check..."}
                        </div>
                    </div>
                </div>
                {!isVideoPlaying && (currentAppPhase ===1 || currentAppPhase ===2) && (showConvFilters || showWeights || showActivations || showSoftmax) && (
                    <div className="visualization-area" style={{ marginTop: '20px', minHeight: '100px', width: '100%', border: '1px solid #eee', padding: '10px', display: (showConvFilters || showWeights || showActivations || showSoftmax) ? 'flex' : 'none', flexDirection: 'column', gap: '15px', background: '#fdfdfd' }}>
                        <h3 style={{textAlign:'center', color:'#777'}}>Additional Layer Visualizations</h3>
                        {showConvFilters && modelWeights && modelWeights['conv2d'] && (<ConvolutionFiltersViz weights={modelWeights} layerName='conv2d' />)} 
                        {showWeights && modelWeights && CONV_LAYER_WEIGHT_NAMES.map(name => modelWeights[name] ? <WeightViz key={name + '-w'} weights={modelWeights} layerName={name} /> : null)}
                        {showActivations && currentActivations && ACTIVATION_LAYER_NAMES.slice(0, 6).map(name =>currentActivations[name] ? <ActivationMapViz key={name + '-a'} activations={currentActivations} layerName={name} />: null)}
                        {showSoftmax && currentSoftmaxProbs && (<SoftmaxProbViz probabilities={currentSoftmaxProbs} mapping={EMNIST_CHARS} />)}
                    </div>
                )}

            </Alert.ErrorBoundary>
        </div>
    );
}

export default App;<|MERGE_RESOLUTION|>--- conflicted
+++ resolved
@@ -5,14 +5,13 @@
 import { Switch, Space, Alert, Spin, Popover, Tag } from 'antd';
 import './App.css';
 import { log, warn, error } from './utils/logger';
-<<<<<<< HEAD
 import OcrOverlay from "./components/OcrOverlay";
 import { findCharacterBoxes } from './ml/processing/segmentation';
 import { preprocessCharacterTensor } from './ml/processing/preprocess';
-=======
+
 import useTfModel from './hooks/useTfModel';
 import useOcrProcessing from './hooks/useOcrProcessing';
->>>>>>> 30d5f586
+
 import {
     ActivationDataValue,
     ActivationData,
@@ -44,39 +43,6 @@
 const FINAL_LAYER_NAME = 'dense_1';
 const ANIMATION_COLOR_PALETTE = ['#456cff', '#34D399', '#F59E0B', '#EC4899', '#8B5CF6'];
 
-<<<<<<< HEAD
-interface OcrDisplayLinePart {
-    id: string;
-    text: string;
-    isWhitespace: boolean;
-    isFlagged?: boolean;
-    ref: React.RefObject<HTMLSpanElement>; // Ensure ref is always created and typed
-}
-interface OcrDisplayLine {
-    id: string;
-    textDuringOcr: string;
-    parts: OcrDisplayLinePart[];
-    y: number;
-}
-
-const OCR_OVERLAY_FONT_SIZE = 30;
-
-const getTagColorForProbability = (probability: number): string => {
-    const percent = probability * 100;
-    if (percent > 80) return "green";
-    if (percent > 60) return "gold";
-    if (percent > 40) return "orange";
-    if (percent > 20) return "volcano";
-    if (percent > 0) return "red";
-    return "default";
-};
-
-const STATUS_TEXTS = [
-    "Writing text...",
-    "Predicting handwriting...",
-    "Checking typos..."
-];
-=======
 import {
     EMNIST_MODEL_URL,
     EMNIST_CHARS,
@@ -93,7 +59,6 @@
     STATUS_TEXTS,
     getTagColorForProbability,
 } from './constants';
->>>>>>> 30d5f586
 
 function App() {
     const [currentActivations, setCurrentActivations] = useState<ActivationData | null>(null);
@@ -325,8 +290,6 @@
         }
         finally { setIsTypoCheckingAPILoading(false); setCurrentAppPhase(2); } 
     };
-<<<<<<< HEAD
-    const renderPopoverContent = (tokenDetail: DisplayTextPart) => { /* ... unchanged ... */ };
     const getStepStatus = (stepIndex: number): "finish" | "process" | "wait" | "error" => {
         if (errorState && currentAppPhase === stepIndex && (
             (stepIndex === 0 && !isVideoPlaying) ||
@@ -346,7 +309,7 @@
             return "process";
         }
         return "wait";
-=======
+
 
     useEffect(() => { // GSAP Animation for Typo Highlighting (on existing text parts)
         if (isShowingTypoHighlights && ocrDisplayLines.some(line => line.parts.length > 0)) {
@@ -392,7 +355,6 @@
                     ))}
             </div>
         );
->>>>>>> 30d5f586
     };
     
     const renderStepExtraInfo = () => {
@@ -487,7 +449,6 @@
                 </div>
                 {/* OCR Overlay Text & Highlights - This is now always "active" after video, its content changes */}
                 {!isVideoPlaying && imageDimensions && (
-<<<<<<< HEAD
                     <OcrOverlay
                         lines={ocrDisplayLines}
                         isShowingHighlights={isShowingTypoHighlights}
@@ -501,60 +462,7 @@
                             mediaOffset: mediaContainerRef.current ? { top: mediaContainerRef.current.offsetTop, left: mediaContainerRef.current.offsetLeft } : null
                         }}
                     />
-=======
-                    <div className="overlay-container" style={{ 
-                        position: 'absolute', 
-                        top: mediaContainerRef.current ? `${mediaContainerRef.current.offsetTop + 4}px` : '0px', // +4 for padding
-                        left: mediaContainerRef.current ? `${mediaContainerRef.current.offsetLeft + 4}px` : '0px', // +4 for padding
-                        width: imageDimensions.width - 8 + 'px', // Adjust for padding
-                        height: imageDimensions.height - 8 + 'px', // Adjust for padding
-                        pointerEvents: 'none',
-                        overflow: 'hidden' // Ensure text doesn't overflow original media box
-                    }}>
-                        {activeItemIndex && showMediaElement && processableLines[activeItemIndex.line] && processableLines[activeItemIndex.line][activeItemIndex.item] && (() => { /* ... active box during OCR ... */
-                            const item = processableLines[activeItemIndex.line][activeItemIndex.item];
-                            if (item === null) return null;
-                            const box = item as BoundingBoxData;
-                            const scaleX = imageDimensions.width / (imageRef.current?.naturalWidth ?? 1);
-                            const scaleY = imageDimensions.height / (imageRef.current?.naturalHeight ?? 1);
-                            const [x, y, w, h] = box;
-                            return (<div style={{ position: 'absolute', left: `${x * scaleX}px`, top: `${y * scaleY}px`, width: `${w * scaleX}px`, height: `${h * scaleY}px`, border: '2px solid rgba(255, 0, 0, 0.7)', backgroundColor: 'rgba(255, 0, 0, 0.1)', boxSizing: 'border-box' }} />);
-                            })()}
-                        
-                        {ocrDisplayLines.map((line) => ( 
-                            <div
-                                key={line.id}
-                                ref={el => { ocrDisplayLinesRefs.current.set(line.id, el); }}
-                                className="ocr-overlay-line" 
-                                style={{ 
-                                    top: `${line.y}px`, 
-                                    left: '0px', 
-                                    fontSize: `${OCR_OVERLAY_FONT_SIZE}px`,
-                                    // Background is transparent if highlights are showing, or default during OCR
-                                    backgroundColor: isShowingTypoHighlights ? 'transparent' : OCR_OVERLAY_BACKGROUND_COLOR_DURING_OCR,
-                                }}
-                            >
-                                {(isShowingTypoHighlights && line.parts.length > 0)
-                                    ? line.parts.map(part => (
-                                        part.isWhitespace ? (
-                                            <span key={part.id} style={{whiteSpace: 'pre'}}>{part.text}</span>
-                                        ) : (
-                                            <span
-                                                key={part.id}
-                                                ref={part.ref} 
-                                                className={`typo-highlight-word ${part.isFlagged ? 'typo-incorrect' : 'typo-correct'}`}
-                                                style={{ color: OCR_OVERLAY_TEXT_COLOR_NORMAL }}
-                                            >
-                                                {part.text}
-                                            </span>
-                                        )
-                                    ))
-                                    : <span style={{color: OCR_OVERLAY_TEXT_COLOR_NORMAL}}>{line.textDuringOcr}</span>
-                                }
-                            </div>
-                        ))}
-                    </div>
->>>>>>> 30d5f586
+
                 )}
                  {/* Animated Status Text */}
                 <div className="status-text-container">
