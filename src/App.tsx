--- conflicted
+++ resolved
@@ -47,11 +47,6 @@
     const [showMediaElement] = useState<boolean>(true);
 
     const hasStartedAutoOcr = useRef<boolean>(false);
-<<<<<<< HEAD
-=======
-
-    const hasStartedAutoOcr = useRef<boolean>(false);
->>>>>>> 609b642f
 
     const [interactiveOcrParts, setInteractiveOcrParts] = useState<DisplayTextPart[]>([]);
     const [backendCorrectedSentence, setBackendCorrectedSentence] = useState<string>('');
@@ -227,7 +222,6 @@
     useEffect(() => {
         if (shouldStartOcr && imageDimensions && imageRef.current?.complete && !isProcessingOCR) {
             log('Auto-starting OCR process.');
-<<<<<<< HEAD
             setCurrentAppPhase(1);
             startOcr(imageDimensions)
                 .then(raw => {
@@ -243,20 +237,7 @@
                 });
         }
     }, [shouldStartOcr, imageDimensions, isProcessingOCR, startOcr, handleTypoCorrectionAPI]);
-=======
-            resetTypoData();
-            setCurrentAppPhase(1);
-            startOcr(imageDimensions).catch(() => {/* swallow */});
-            setShouldStartOcr(false);
-        }
-    }, [shouldStartOcr, imageDimensions, isProcessingOCR, startOcr]);
-
-    useEffect(() => {
-        if (!isProcessingOCR && ocrPredictedText && currentAppPhase === 1) {
-            handleTypoCorrectionAPI(ocrPredictedText).catch(() => {});
-        }
-    }, [isProcessingOCR, ocrPredictedText, currentAppPhase, handleTypoCorrectionAPI]);
->>>>>>> 609b642f
+
 
     useEffect(() => {
         if (isVideoPlaying && !hasStartedAutoOcr.current) {
